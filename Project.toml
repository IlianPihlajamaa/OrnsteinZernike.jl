name = "OrnsteinZernike"
uuid = "51399321-c693-48c0-994d-05e3df0250f2"
authors = ["Ilian Pihlajamaa <ilian.pihlajamaa@gmail.com>"]
version = "0.1.0"

[deps]
FFTW = "7a1cc6ca-52ef-59f5-83cd-3a7055c09341"
LinearAlgebra = "37e2e46d-f89d-539d-b4ee-838fcccc9c8e"
StaticArrays = "90137ffa-7385-5640-81b9-e52037218182"

[compat]
<<<<<<< HEAD
FFTW = "1"
=======
StaticArrays = "1"
>>>>>>> 448c6a82
<|MERGE_RESOLUTION|>--- conflicted
+++ resolved
@@ -9,8 +9,5 @@
 StaticArrays = "90137ffa-7385-5640-81b9-e52037218182"
 
 [compat]
-<<<<<<< HEAD
 FFTW = "1"
-=======
-StaticArrays = "1"
->>>>>>> 448c6a82
+StaticArrays = "1"