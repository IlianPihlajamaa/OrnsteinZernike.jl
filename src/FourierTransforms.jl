--- conflicted
+++ resolved
@@ -1,3 +1,38 @@
+struct My3DPlan{T1,T2,T3,T4, T5, T6}
+    plan::T1
+    r::T5
+    k::T6
+    dr::T2
+    dk::T3
+    M::T4
+end
+
+struct My1DPlan{T2,T3,T4, T5, T6}
+    r::T5
+    k::T6
+    dr::T2
+    dk::T3
+    M::T4
+end
+
+function get_fourier_plan(::SimpleLiquid{1, species, T1, T2, P}, method, F) where {species, T1, T2, P}
+    M = length(F)
+    dr = method.dr
+    dk =  π/((M+0.5)*dr)
+    r = [i*dr for i = 0.5:(M-0.5)]
+    k = [j*dk for j = 0.5:(M-0.5)]
+    return My1DPlan(r, k, dr, dk, M)
+end
+
+
+function get_fourier_plan(::SimpleLiquid{3, species, T1, T2, P}, method, F) where {species, T1, T2, P}
+    plan =  find_fourier_plan_3d(F)
+    M = length(F)
+    dr = method.dr
+    dk =  π/(M+1)/dr
+    r = collect((1:M)*dr)
+    k = collect((1:M)*dk)
+    return My3DPlan(plan, r, k, dr, dk, M)
 struct My3DPlan{T1,T2,T3,T4, T5, T6}
     plan::T1
     r::T5
@@ -63,11 +98,7 @@
 
 function find_fourier_plan_nd(::SimpleLiquid{ndims, species, T1, T2, P}, F::Vector{T}, dr::Number) where {ndims, species, T1, T2, P, T}
     M = length(F)
-<<<<<<< HEAD
     plan = QDHT(Ndims/2-1, 1, M*dr, M)
-=======
-    plan = QDHT(ndims/2-1, 1, M*dr, M)
->>>>>>> a8d69461
     return plan
 end
 
@@ -181,11 +212,8 @@
     r = Q.r
     @. F = F * r^(halfdims-2)
     Hankel.mul!(F̂, Q, F)
-<<<<<<< HEAD
     @. F = F / r^(halfdims-2)
 
-=======
->>>>>>> a8d69461
     @. F̂ = F̂ * (2π)^halfdims / k^(halfdims-2)
 end
 
@@ -202,10 +230,7 @@
     r = Q.r
     @. F̂ = F̂ * k^(halfdims-2)
     Hankel.mul!(F, Q, F̂)
-<<<<<<< HEAD
     @. F̂ = F̂ / k^(halfdims-2)
-=======
->>>>>>> a8d69461
     @. F ./= Q.scaleRK^2
     @. F = F * (2π)^(-halfdims) / r^(halfdims-2)
 end
